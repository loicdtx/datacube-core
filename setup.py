#!/usr/bin/env python

import versioneer
from setuptools import setup, find_packages

tests_require = ['pytest', 'pytest-cov', 'mock', 'pep8', 'pylint==1.6.4', 'hypothesis', 'compliance-checker']

extras_require = {
    'performance': ['ciso8601', 'bottleneck'],
    'interactive': ['matplotlib', 'fiona'],
    'distributed': ['distributed', 'dask[distributed]'],
    'analytics': ['scipy', 'pyparsing', 'numexpr'],
    'doc': ['Sphinx', 'setuptools'],
    'replicas': ['paramiko', 'sshtunnel', 'tqdm'],
    'test': tests_require,
}
# An 'all' option, following ipython naming conventions.
extras_require['all'] = sorted(set(sum(extras_require.values(), [])))

setup(
    name='datacube',
    version=versioneer.get_version(),
    cmdclass=versioneer.get_cmdclass(),

    url='https://github.com/opendatacube/datacube-core',
    author='AGDC Collaboration',
    maintainer='AGDC Collaboration',
    maintainer_email='',
    description='An analysis environment for satellite and other earth observation data',
    long_description=open('README.rst').read(),
    license='Apache License 2.0',
    classifiers=[
        "Development Status :: 4 - Beta",
        "Intended Audience :: Developers",
        "Intended Audience :: Science/Research",
        "License :: OSI Approved :: Apache Software License",
        "Natural Language :: English",
        "Operating System :: MacOS :: MacOS X",
        "Operating System :: POSIX",
        "Operating System :: POSIX :: BSD",
        "Operating System :: POSIX :: Linux",
        "Operating System :: Microsoft :: Windows",
        "Programming Language :: Python",
        "Programming Language :: Python :: 2",
        "Programming Language :: Python :: 2.7",
        "Programming Language :: Python :: 3",
        "Programming Language :: Python :: 3.5",
        "Topic :: Scientific/Engineering :: GIS",
        "Topic :: Scientific/Engineering :: Information Analysis",
    ],

    packages=find_packages(
        exclude=('tests', 'tests.*',
                 'integration_tests', 'integration_tests.*')
    ),
    package_data={
        '': ['*.yaml', '*/*.yaml'],
    },
    scripts=[
    ],
    setup_requires=[
        'pytest-runner'
    ],
    install_requires=[
        'affine',
        'cachetools',
        'click>=5.0',
        'dask[array]',
        'gdal>=1.9',
        'jsonschema',
        'netcdf4',
        'numpy',
        'pathlib',
        'psycopg2',
        'pypeg2',
        'python-dateutil',
        'pyyaml',
        'rasterio>=0.34',
        'singledispatch',
        'sqlalchemy',
<<<<<<< HEAD
        'xarray',
        'celery>=4',
        'redis',
=======
        'xarray>=0.9',  # >0.9 fixes most problems with `crs` attributes being lost
>>>>>>> 4bfdced6
    ],
    extras_require=extras_require,
    tests_require=tests_require,

    entry_points={
        'console_scripts': [
            'datacube-search = datacube.scripts.search_tool:cli',
            'datacube = datacube.scripts.cli_app:cli',
            'datacube-stacker = datacube_apps.stacker:main',
            'datacube-worker = datacube_apps.worker:main',
            'pixeldrill = datacube_apps.pixeldrill:main [interactive]',
            'movie_generator = datacube_apps.movie_generator:main',
            'datacube-simple-replica = datacube_apps.simple_replica:replicate'
        ]
    },
)<|MERGE_RESOLUTION|>--- conflicted
+++ resolved
@@ -78,13 +78,9 @@
         'rasterio>=0.34',
         'singledispatch',
         'sqlalchemy',
-<<<<<<< HEAD
-        'xarray',
         'celery>=4',
         'redis',
-=======
         'xarray>=0.9',  # >0.9 fixes most problems with `crs` attributes being lost
->>>>>>> 4bfdced6
     ],
     extras_require=extras_require,
     tests_require=tests_require,
