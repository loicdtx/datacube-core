--- conflicted
+++ resolved
@@ -784,12 +784,5 @@
         return self._databases
 
     @property
-<<<<<<< HEAD
     def storage_config(self):
-        return self._storage_config
-    
-        
-=======
-    def ndarray_config(self):
-        return self._ndarray_config
->>>>>>> 723d5ebe
+        return self._storage_config